#!/usr/bin/env python3
# Copyright    2021  Xiaomi Corp.        (authors: Fangjun Kuang,
#                                                  Wei Kang
#                                                  Mingshuang Luo)
#
# See ../../../../LICENSE for clarification regarding multiple authors
#
# Licensed under the Apache License, Version 2.0 (the "License");
# you may not use this file except in compliance with the License.
# You may obtain a copy of the License at
#
#     http://www.apache.org/licenses/LICENSE-2.0
#
# Unless required by applicable law or agreed to in writing, software
# distributed under the License is distributed on an "AS IS" BASIS,
# WITHOUT WARRANTIES OR CONDITIONS OF ANY KIND, either express or implied.
# See the License for the specific language governing permissions and
# limitations under the License.
"""
Usage:

export CUDA_VISIBLE_DEVICES="0,1,2,3"

./transducer_stateless/train.py \
  --world-size 4 \
  --num-epochs 30 \
  --start-epoch 0 \
  --exp-dir transducer_stateless/exp \
  --full-libri 1 \
  --max-duration 250 \
  --lr-factor 2.5
"""


import argparse
import logging
<<<<<<< HEAD
import diagnostics # ./diagnostics.py
=======
import warnings
>>>>>>> 0b6a2213
from pathlib import Path
from shutil import copyfile
from typing import Optional, Tuple

import k2
import sentencepiece as spm
import torch
import torch.multiprocessing as mp
import torch.nn as nn
from asr_datamodule import LibriSpeechAsrDataModule
from conformer import Conformer
from decoder import Decoder
from joiner import Joiner
from lhotse.cut import Cut
from lhotse.utils import fix_random_seed
from model import Transducer
from torch import Tensor
from torch.nn.parallel import DistributedDataParallel as DDP
from torch.nn.utils import clip_grad_norm_
from torch.utils.tensorboard import SummaryWriter
from transformer import Noam

from icefall import diagnostics
from icefall.checkpoint import load_checkpoint
from icefall.checkpoint import save_checkpoint as save_checkpoint_impl
from icefall.dist import cleanup_dist, setup_dist
from icefall.env import get_env_info
from icefall.utils import AttributeDict, MetricsTracker, setup_logger, str2bool


def get_parser():
    parser = argparse.ArgumentParser(
        formatter_class=argparse.ArgumentDefaultsHelpFormatter
    )

    parser.add_argument(
        "--world-size",
        type=int,
        default=1,
        help="Number of GPUs for DDP training.",
    )

    parser.add_argument(
        "--master-port",
        type=int,
        default=12354,
        help="Master port to use for DDP training.",
    )

    parser.add_argument(
        "--tensorboard",
        type=str2bool,
        default=True,
        help="Should various information be logged in tensorboard.",
    )

    parser.add_argument(
        "--num-epochs",
        type=int,
        default=30,
        help="Number of epochs to train.",
    )

    parser.add_argument(
        "--start-epoch",
        type=int,
        default=0,
        help="""Resume training from from this epoch.
        If it is positive, it will load checkpoint from
        transducer_stateless/exp/epoch-{start_epoch-1}.pt
        """,
    )

    parser.add_argument(
        "--exp-dir",
        type=str,
        # was 2c_maxabs1000_maxp0.95_noexp_convderiv2warmup_scale_0mean, then reworking initialization..
        default="transducer_stateless/randcombine1_expscale3_rework2d",
        help="""The experiment dir.
        It specifies the directory where all training related
        files, e.g., checkpoints, log, etc, are saved
        """,
    )

    parser.add_argument(
        "--bpe-model",
        type=str,
        default="data/lang_bpe_500/bpe.model",
        help="Path to the BPE model",
    )

    parser.add_argument(
        "--lr-factor",
        type=float,
        default=5.0,
        help="The lr_factor for Noam optimizer",
    )

    parser.add_argument(
        "--context-size",
        type=int,
        default=2,
        help="The context size in the decoder. 1 means bigram; "
        "2 means tri-gram",
    )

    parser.add_argument(
        "--modified-transducer-prob",
        type=float,
        default=0.25,
        help="""The probability to use modified transducer loss.
        In modified transduer, it limits the maximum number of symbols
        per frame to 1. See also the option --max-sym-per-frame in
        transducer_stateless/decode.py
        """,
    )

    parser.add_argument(
        "--seed",
        type=int,
        default=42,
        help="The seed for random generators intended for reproducibility",
    )

    parser.add_argument(
        "--print-diagnostics",
        type=str2bool,
        default=False,
        help="Accumulate stats on activations, print them and exit.",
    )

    return parser


def get_params() -> AttributeDict:
    """Return a dict containing training parameters.

    All training related parameters that are not passed from the commandline
    are saved in the variable `params`.

    Commandline options are merged into `params` after they are parsed, so
    you can also access them via `params`.

    Explanation of options saved in `params`:

        - best_train_loss: Best training loss so far. It is used to select
                           the model that has the lowest training loss. It is
                           updated during the training.

        - best_valid_loss: Best validation loss so far. It is used to select
                           the model that has the lowest validation loss. It is
                           updated during the training.

        - best_train_epoch: It is the epoch that has the best training loss.

        - best_valid_epoch: It is the epoch that has the best validation loss.

        - batch_idx_train: Used to writing statistics to tensorboard. It
                           contains number of batches trained so far across
                           epochs.

        - log_interval:  Print training loss if batch_idx % log_interval` is 0

        - reset_interval: Reset statistics if batch_idx % reset_interval is 0

        - valid_interval:  Run validation if batch_idx % valid_interval is 0

        - feature_dim: The model input dim. It has to match the one used
                       in computing features.

        - subsampling_factor:  The subsampling factor for the model.

        - attention_dim: Hidden dim for multi-head attention model.

        - num_decoder_layers: Number of decoder layer of transformer decoder.

        - warm_step: The warm_step for Noam optimizer.
    """
    params = AttributeDict(
        {
            "best_train_loss": float("inf"),
            "best_valid_loss": float("inf"),
            "best_train_epoch": -1,
            "best_valid_epoch": -1,
            "batch_idx_train": 0,
            "log_interval": 50,
            "reset_interval": 200,
            "valid_interval": 3000,  # For the 100h subset, use 800
            "warmup_minibatches": 3000,  # use warmup mode for 3k minibatches.
            # parameters for conformer
            "feature_dim": 80,
            "encoder_out_dim": 512,
            "subsampling_factor": 4,
            "attention_dim": 512,
            "nhead": 8,
            "dim_feedforward": 2048,
            "num_encoder_layers": 12,
            "vgg_frontend": False,
            # parameters for Noam
            "warm_step": 80000,  # For the 100h subset, use 8k
            "env_info": get_env_info(),
        }
    )

    return params


def get_encoder_model(params: AttributeDict) -> nn.Module:
    # TODO: We can add an option to switch between Conformer and Transformer
    encoder = Conformer(
        num_features=params.feature_dim,
        output_dim=params.encoder_out_dim,
        subsampling_factor=params.subsampling_factor,
        d_model=params.attention_dim,
        nhead=params.nhead,
        dim_feedforward=params.dim_feedforward,
        num_encoder_layers=params.num_encoder_layers,
        vgg_frontend=params.vgg_frontend,
    )
    return encoder


def get_decoder_model(params: AttributeDict) -> nn.Module:
    decoder = Decoder(
        vocab_size=params.vocab_size,
        embedding_dim=params.encoder_out_dim,
        blank_id=params.blank_id,
        context_size=params.context_size,
    )
    return decoder


def get_joiner_model(params: AttributeDict) -> nn.Module:
    joiner = Joiner(
        input_dim=params.encoder_out_dim,
        output_dim=params.vocab_size,
    )
    return joiner


def get_transducer_model(params: AttributeDict) -> nn.Module:
    encoder = get_encoder_model(params)
    decoder = get_decoder_model(params)
    joiner = get_joiner_model(params)

    model = Transducer(
        encoder=encoder,
        decoder=decoder,
        joiner=joiner,
    )
    return model


def load_checkpoint_if_available(
    params: AttributeDict,
    model: nn.Module,
    optimizer: Optional[torch.optim.Optimizer] = None,
    scheduler: Optional[torch.optim.lr_scheduler._LRScheduler] = None,
) -> None:
    """Load checkpoint from file.

    If params.start_epoch is positive, it will load the checkpoint from
    `params.start_epoch - 1`. Otherwise, this function does nothing.

    Apart from loading state dict for `model`, `optimizer` and `scheduler`,
    it also updates `best_train_epoch`, `best_train_loss`, `best_valid_epoch`,
    and `best_valid_loss` in `params`.

    Args:
      params:
        The return value of :func:`get_params`.
      model:
        The training model.
      optimizer:
        The optimizer that we are using.
      scheduler:
        The learning rate scheduler we are using.
    Returns:
      Return None.
    """
    if params.start_epoch <= 0:
        return

    filename = params.exp_dir / f"epoch-{params.start_epoch-1}.pt"
    saved_params = load_checkpoint(
        filename,
        model=model,
        optimizer=optimizer,
        scheduler=scheduler,
    )

    keys = [
        "best_train_epoch",
        "best_valid_epoch",
        "batch_idx_train",
        "best_train_loss",
        "best_valid_loss",
    ]
    for k in keys:
        params[k] = saved_params[k]

    return saved_params


def save_checkpoint(
    params: AttributeDict,
    model: nn.Module,
    optimizer: Optional[torch.optim.Optimizer] = None,
    scheduler: Optional[torch.optim.lr_scheduler._LRScheduler] = None,
    rank: int = 0,
) -> None:
    """Save model, optimizer, scheduler and training stats to file.

    Args:
      params:
        It is returned by :func:`get_params`.
      model:
        The training model.
    """
    if rank != 0:
        return
    filename = params.exp_dir / f"epoch-{params.cur_epoch}.pt"
    save_checkpoint_impl(
        filename=filename,
        model=model,
        params=params,
        optimizer=optimizer,
        scheduler=scheduler,
        rank=rank,
    )

    if params.best_train_epoch == params.cur_epoch:
        best_train_filename = params.exp_dir / "best-train-loss.pt"
        copyfile(src=filename, dst=best_train_filename)

    if params.best_valid_epoch == params.cur_epoch:
        best_valid_filename = params.exp_dir / "best-valid-loss.pt"
        copyfile(src=filename, dst=best_valid_filename)


def compute_loss(
    params: AttributeDict,
    model: nn.Module,
    sp: spm.SentencePieceProcessor,
    batch: dict,
    is_training: bool,
    is_warmup_mode: bool = False
) -> Tuple[Tensor, MetricsTracker]:
    """
    Compute CTC loss given the model and its inputs.

    Args:
      params:
        Parameters for training. See :func:`get_params`.
      model:
        The model for training. It is an instance of Conformer in our case.
      batch:
        A batch of data. See `lhotse.dataset.K2SpeechRecognitionDataset()`
        for the content in it.
      is_training:
        True for training. False for validation. When it is True, this
        function enables autograd during computation; when it is False, it
        disables autograd.
    """
    device = model.device
    feature = batch["inputs"]
    # at entry, feature is (N, T, C)
    assert feature.ndim == 3
    feature = feature.to(device)

    supervisions = batch["supervisions"]
    feature_lens = supervisions["num_frames"].to(device)

    texts = batch["supervisions"]["text"]
    y = sp.encode(texts, out_type=int)
    y = k2.RaggedTensor(y).to(device)

    with torch.set_grad_enabled(is_training):
        loss = model(
            x=feature,
            x_lens=feature_lens,
            y=y,
            modified_transducer_prob=params.modified_transducer_prob,
            warmup_mode=is_warmup_mode
        )

    assert loss.requires_grad == is_training

    info = MetricsTracker()
    with warnings.catch_warnings():
        warnings.simplefilter("ignore")
        info["frames"] = (
            (feature_lens // params.subsampling_factor).sum().item()
        )

    # Note: We use reduction=sum while computing the loss.
    info["loss"] = loss.detach().cpu().item()

    return loss, info


def compute_validation_loss(
    params: AttributeDict,
    model: nn.Module,
    sp: spm.SentencePieceProcessor,
    valid_dl: torch.utils.data.DataLoader,
    world_size: int = 1,
) -> MetricsTracker:
    """Run the validation process."""
    model.eval()

    tot_loss = MetricsTracker()

    for batch_idx, batch in enumerate(valid_dl):
        loss, loss_info = compute_loss(
            params=params,
            model=model,
            sp=sp,
            batch=batch,
            is_training=False,
            is_warmup_mode=False
        )
        assert loss.requires_grad is False
        tot_loss = tot_loss + loss_info

    if world_size > 1:
        tot_loss.reduce(loss.device)

    loss_value = tot_loss["loss"] / tot_loss["frames"]
    if loss_value < params.best_valid_loss:
        params.best_valid_epoch = params.cur_epoch
        params.best_valid_loss = loss_value

    return tot_loss


def train_one_epoch(
    params: AttributeDict,
    model: nn.Module,
    optimizer: torch.optim.Optimizer,
    sp: spm.SentencePieceProcessor,
    train_dl: torch.utils.data.DataLoader,
    valid_dl: torch.utils.data.DataLoader,
    tb_writer: Optional[SummaryWriter] = None,
    world_size: int = 1,
) -> None:
    """Train the model for one epoch.

    The training loss from the mean of all frames is saved in
    `params.train_loss`. It runs the validation process every
    `params.valid_interval` batches.

    Args:
      params:
        It is returned by :func:`get_params`.
      model:
        The model for training.
      optimizer:
        The optimizer we are using.
      train_dl:
        Dataloader for the training dataset.
      valid_dl:
        Dataloader for the validation dataset.
      tb_writer:
        Writer to write log messages to tensorboard.
      world_size:
        Number of nodes in DDP training. If it is 1, DDP is disabled.
    """
    model.train()

    tot_loss = MetricsTracker()

    for batch_idx, batch in enumerate(train_dl):
        params.batch_idx_train += 1
        batch_size = len(batch["supervisions"]["text"])

        loss, loss_info = compute_loss(
            params=params,
            model=model,
            sp=sp,
            batch=batch,
            is_training=True,
            is_warmup_mode=(params.batch_idx_train<params.warmup_minibatches)
        )
        # summary stats
        tot_loss = (tot_loss * (1 - 1 / params.reset_interval)) + loss_info

        # NOTE: We use reduction==sum and loss is computed over utterances
        # in the batch and there is no normalization to it so far.

        optimizer.zero_grad()
        loss.backward()
        clip_grad_norm_(model.parameters(), 5.0, 2.0)
        optimizer.step()
        if params.print_diagnostics and batch_idx == 5:
            return

        if batch_idx % params.log_interval == 0:
            logging.info(
                f"Epoch {params.cur_epoch}, "
                f"batch {batch_idx}, loss[{loss_info}], "
                f"tot_loss[{tot_loss}], batch size: {batch_size}"
            )
            if tb_writer is not None:
                loss_info.write_summary(
                    tb_writer, "train/current_", params.batch_idx_train
                )
                tot_loss.write_summary(
                    tb_writer, "train/tot_", params.batch_idx_train
                )

        if batch_idx > 0 and batch_idx % params.valid_interval == 0:
            logging.info("Computing validation loss")
            valid_info = compute_validation_loss(
                params=params,
                model=model,
                sp=sp,
                valid_dl=valid_dl,
                world_size=world_size,
            )
            model.train()
            logging.info(f"Epoch {params.cur_epoch}, validation: {valid_info}")
            if tb_writer is not None:
                valid_info.write_summary(
                    tb_writer, "train/valid_", params.batch_idx_train
                )

    loss_value = tot_loss["loss"] / tot_loss["frames"]
    params.train_loss = loss_value
    if params.train_loss < params.best_train_loss:
        params.best_train_epoch = params.cur_epoch
        params.best_train_loss = params.train_loss


def run(rank, world_size, args):
    """
    Args:
      rank:
        It is a value between 0 and `world_size-1`, which is
        passed automatically by `mp.spawn()` in :func:`main`.
        The node with rank 0 is responsible for saving checkpoint.
      world_size:
        Number of GPUs for DDP training.
      args:
        The return value of get_parser().parse_args()
    """
    params = get_params()
    params.update(vars(args))
    if params.full_libri is False:
        params.valid_interval = 800
        params.warm_step = 8000

    fix_random_seed(params.seed)
    if world_size > 1:
        setup_dist(rank, world_size, params.master_port)

    setup_logger(f"{params.exp_dir}/log/log-train")
    logging.info("Training started")

    if args.tensorboard and rank == 0:
        tb_writer = SummaryWriter(log_dir=f"{params.exp_dir}/tensorboard")
    else:
        tb_writer = None

    device = torch.device("cpu")
    if torch.cuda.is_available():
        device = torch.device("cuda", rank)
    logging.info(f"Device: {device}")

    sp = spm.SentencePieceProcessor()
    sp.load(params.bpe_model)

    # <blk> is defined in local/train_bpe_model.py
    params.blank_id = sp.piece_to_id("<blk>")
    params.vocab_size = sp.get_piece_size()

    logging.info(params)

    logging.info("About to create model")
    model = get_transducer_model(params)

    num_param = sum([p.numel() for p in model.parameters()])
    logging.info(f"Number of model parameters: {num_param}")

    checkpoints = load_checkpoint_if_available(params=params, model=model)

    model.to(device)
    if world_size > 1:
        logging.info("Using DDP")
        model = DDP(model, device_ids=[rank])
    model.device = device

    optimizer = Noam(
        model.parameters(),
        model_size=params.attention_dim,
        factor=params.lr_factor,
        warm_step=params.warm_step,
    )

    if checkpoints and "optimizer" in checkpoints:
        logging.info("Loading optimizer state dict")
        optimizer.load_state_dict(checkpoints["optimizer"])

    librispeech = LibriSpeechAsrDataModule(args)

    if params.print_diagnostics:
        opts = diagnostics.TensorDiagnosticOptions(
            2 ** 22
        )  # allow 4 megabytes per sub-module
        diagnostic = diagnostics.attach_diagnostics(model, opts)

    train_cuts = librispeech.train_clean_100_cuts()
    if params.full_libri:
        train_cuts += librispeech.train_clean_360_cuts()
        train_cuts += librispeech.train_other_500_cuts()

    def remove_short_and_long_utt(c: Cut):
        # Keep only utterances with duration between 1 second and 20 seconds
        return 1.0 <= c.duration <= 20.0

    num_in_total = len(train_cuts)

    train_cuts = train_cuts.filter(remove_short_and_long_utt)

    num_left = len(train_cuts)
    num_removed = num_in_total - num_left
    removed_percent = num_removed / num_in_total * 100

    logging.info(f"Before removing short and long utterances: {num_in_total}")
    logging.info(f"After removing short and long utterances: {num_left}")
    logging.info(f"Removed {num_removed} utterances ({removed_percent:.5f}%)")

    train_dl = librispeech.train_dataloaders(train_cuts)

    valid_cuts = librispeech.dev_clean_cuts()
    valid_cuts += librispeech.dev_other_cuts()
    valid_dl = librispeech.valid_dataloaders(valid_cuts)

    if not params.print_diagnostics:
        scan_pessimistic_batches_for_oom(
            model=model,
            train_dl=train_dl,
            optimizer=optimizer,
            sp=sp,
            params=params,
        )

    for epoch in range(params.start_epoch, params.num_epochs):
        fix_random_seed(params.seed + epoch)
        train_dl.sampler.set_epoch(epoch)

        cur_lr = optimizer._rate
        if tb_writer is not None:
            tb_writer.add_scalar(
                "train/learning_rate", cur_lr, params.batch_idx_train
            )
            tb_writer.add_scalar("train/epoch", epoch, params.batch_idx_train)

        if rank == 0:
            logging.info("epoch {}, learning rate {}".format(epoch, cur_lr))

        params.cur_epoch = epoch

        train_one_epoch(
            params=params,
            model=model,
            optimizer=optimizer,
            sp=sp,
            train_dl=train_dl,
            valid_dl=valid_dl,
            tb_writer=tb_writer,
            world_size=world_size,
        )

        if params.print_diagnostics:
            diagnostic.print_diagnostics()
            break

        save_checkpoint(
            params=params,
            model=model,
            optimizer=optimizer,
            rank=rank,
        )

    logging.info("Done!")

    if world_size > 1:
        torch.distributed.barrier()
        cleanup_dist()


def scan_pessimistic_batches_for_oom(
    model: nn.Module,
    train_dl: torch.utils.data.DataLoader,
    optimizer: torch.optim.Optimizer,
    sp: spm.SentencePieceProcessor,
    params: AttributeDict,
):
    from lhotse.dataset import find_pessimistic_batches

    logging.info(
        "Sanity check -- see if any of the batches in epoch 0 would cause OOM."
    )
    batches, crit_values = find_pessimistic_batches(train_dl.sampler)
    for criterion, cuts in batches.items():
        batch = train_dl.dataset[cuts]
        try:
            optimizer.zero_grad()
            loss, _ = compute_loss(
                params=params,
                model=model,
                sp=sp,
                batch=batch,
                is_training=True,
                is_warmup_mode=False
            )
            loss.backward()
            clip_grad_norm_(model.parameters(), 5.0, 2.0)
            optimizer.step()
        except RuntimeError as e:
            if "CUDA out of memory" in str(e):
                logging.error(
                    "Your GPU ran out of memory with the current "
                    "max_duration setting. We recommend decreasing "
                    "max_duration and trying again.\n"
                    f"Failing criterion: {criterion} "
                    f"(={crit_values[criterion]}) ..."
                )
            raise


def main():
    parser = get_parser()
    LibriSpeechAsrDataModule.add_arguments(parser)
    args = parser.parse_args()
    args.exp_dir = Path(args.exp_dir)

    world_size = args.world_size
    assert world_size >= 1
    if world_size > 1:
        mp.spawn(run, args=(world_size, args), nprocs=world_size, join=True)
    else:
        run(rank=0, world_size=1, args=args)


torch.set_num_threads(1)
torch.set_num_interop_threads(1)

if __name__ == "__main__":
    main()<|MERGE_RESOLUTION|>--- conflicted
+++ resolved
@@ -34,11 +34,7 @@
 
 import argparse
 import logging
-<<<<<<< HEAD
-import diagnostics # ./diagnostics.py
-=======
 import warnings
->>>>>>> 0b6a2213
 from pathlib import Path
 from shutil import copyfile
 from typing import Optional, Tuple
